--- conflicted
+++ resolved
@@ -159,11 +159,8 @@
                 self.bcs_parameters = MechanicsProblem.default_bcs_parameters()
                 if bcs_parameters is not None:
                     self.bcs_parameters.update(**bcs_parameters)
-<<<<<<< HEAD
-=======
                 self.bcs_parameters.update(**bcs_parameters)
 
->>>>>>> 426de9b2
             else:
                 raise ValueError(
                     ("Please provive boundary conditions " "to MechanicsProblem")
